import { Alert, AlertDescription, AlertTitle } from "@/components/ui/alert";
import { Button } from "@/components/ui/button";
import { Checkbox } from "@/components/ui/checkbox";
import { Input } from "@/components/ui/input";
import { Label } from "@/components/ui/label";
import { TabsContent } from "@/components/ui/tabs";
import { Textarea } from "@/components/ui/textarea";
import DynamicJsonForm, { DynamicJsonFormRef } from "./DynamicJsonForm";
import type { JsonValue, JsonSchemaType } from "@/utils/jsonUtils";
import {
  generateDefaultValue,
  isPropertyRequired,
  normalizeUnionType,
} from "@/utils/schemaUtils";
import {
  CompatibilityCallToolResult,
  ListToolsResult,
  Tool,
} from "@modelcontextprotocol/sdk/types.js";
import {
  Loader2,
  Send,
  ChevronDown,
  ChevronUp,
  AlertCircle,
  Copy,
  CheckCheck,
} from "lucide-react";
import { useEffect, useState, useRef } from "react";
import ListPane from "./ListPane";
import JsonView from "./JsonView";
import ToolResults from "./ToolResults";
import { useToast } from "@/lib/hooks/useToast";
import useCopy from "@/lib/hooks/useCopy";

// Type guard to safely detect the optional _meta field without using `any`
const hasMeta = (tool: Tool): tool is Tool & { _meta: unknown } =>
  typeof (tool as { _meta?: unknown })._meta !== "undefined";

const ToolsTab = ({
  tools,
  listTools,
  clearTools,
  callTool,
  selectedTool,
  setSelectedTool,
  toolResult,
  nextCursor,
  error,
  resourceContent,
  onReadResource,
}: {
  tools: Tool[];
  listTools: () => void;
  clearTools: () => void;
  callTool: (
    name: string,
    params: Record<string, unknown>,
    meta?: Record<string, unknown>,
  ) => Promise<void>;
  selectedTool: Tool | null;
  setSelectedTool: (tool: Tool | null) => void;
  toolResult: CompatibilityCallToolResult | null;
  nextCursor: ListToolsResult["nextCursor"];
  error: string | null;
  resourceContent: Record<string, string>;
  onReadResource?: (uri: string) => void;
}) => {
  const [params, setParams] = useState<Record<string, unknown>>({});
  const [isToolRunning, setIsToolRunning] = useState(false);
  const [isOutputSchemaExpanded, setIsOutputSchemaExpanded] = useState(false);
  const [isMetaExpanded, setIsMetaExpanded] = useState(false);
<<<<<<< HEAD
  const [metaEntries, setMetaEntries] = useState<
    { id: string; key: string; value: string }[]
  >([]);
=======
  const [hasValidationErrors, setHasValidationErrors] = useState(false);
  const formRefs = useRef<Record<string, DynamicJsonFormRef | null>>({});
  const { toast } = useToast();
  const { copied, setCopied } = useCopy();

  // Function to check if any form has validation errors
  const checkValidationErrors = () => {
    const errors = Object.values(formRefs.current).some(
      (ref) => ref && !ref.validateJson().isValid,
    );
    setHasValidationErrors(errors);
    return errors;
  };
>>>>>>> 901d10c0

  useEffect(() => {
    const params = Object.entries(
      selectedTool?.inputSchema.properties ?? [],
    ).map(([key, value]) => [
      key,
      generateDefaultValue(
        value as JsonSchemaType,
        key,
        selectedTool?.inputSchema as JsonSchemaType,
      ),
    ]);
    setParams(Object.fromEntries(params));

    // Reset validation errors when switching tools
    setHasValidationErrors(false);

    // Clear form refs for the previous tool
    formRefs.current = {};
  }, [selectedTool]);

  return (
    <TabsContent value="tools">
      <div className="grid grid-cols-2 gap-4">
        <ListPane
          items={tools}
          listItems={listTools}
          clearItems={() => {
            clearTools();
            setSelectedTool(null);
          }}
          setSelectedItem={setSelectedTool}
          renderItem={(tool) => (
            <div className="flex flex-col items-start">
              <span className="flex-1">{tool.name}</span>
              <span className="text-sm text-gray-500 text-left">
                {tool.description}
              </span>
            </div>
          )}
          title="Tools"
          buttonText={nextCursor ? "List More Tools" : "List Tools"}
          isButtonDisabled={!nextCursor && tools.length > 0}
        />

        <div className="bg-card border border-border rounded-lg shadow">
          <div className="p-4 border-b border-gray-200 dark:border-border">
            <h3 className="font-semibold">
              {selectedTool ? selectedTool.name : "Select a tool"}
            </h3>
          </div>
          <div className="p-4">
            {selectedTool ? (
              <div className="space-y-4">
                {error && (
                  <Alert variant="destructive">
                    <AlertCircle className="h-4 w-4" />
                    <AlertTitle>Error</AlertTitle>
                    <AlertDescription>{error}</AlertDescription>
                  </Alert>
                )}
                <p className="text-sm text-gray-600 dark:text-gray-400">
                  {selectedTool.description}
                </p>
                {Object.entries(selectedTool.inputSchema.properties ?? []).map(
                  ([key, value]) => {
                    const prop = normalizeUnionType(value as JsonSchemaType);
                    const inputSchema =
                      selectedTool.inputSchema as JsonSchemaType;
                    const required = isPropertyRequired(key, inputSchema);
                    return (
                      <div key={key}>
                        <Label
                          htmlFor={key}
                          className="block text-sm font-medium text-gray-700 dark:text-gray-300"
                        >
                          {key}
                          {required && (
                            <span className="text-red-500 ml-1">*</span>
                          )}
                        </Label>
                        {prop.type === "boolean" ? (
                          <div className="flex items-center space-x-2 mt-2">
                            <Checkbox
                              id={key}
                              name={key}
                              checked={!!params[key]}
                              onCheckedChange={(checked: boolean) =>
                                setParams({
                                  ...params,
                                  [key]: checked,
                                })
                              }
                            />
                            <label
                              htmlFor={key}
                              className="text-sm font-medium text-gray-700 dark:text-gray-300"
                            >
                              {prop.description || "Toggle this option"}
                            </label>
                          </div>
                        ) : prop.type === "string" ? (
                          <Textarea
                            id={key}
                            name={key}
                            placeholder={prop.description}
                            value={
                              params[key] === undefined
                                ? ""
                                : String(params[key])
                            }
                            onChange={(e) => {
                              const value = e.target.value;
                              if (value === "") {
                                // Field cleared - set to undefined
                                setParams({
                                  ...params,
                                  [key]: undefined,
                                });
                              } else {
                                // Field has value - keep as string
                                setParams({
                                  ...params,
                                  [key]: value,
                                });
                              }
                            }}
                            className="mt-1"
                          />
                        ) : prop.type === "object" || prop.type === "array" ? (
                          <div className="mt-1">
                            <DynamicJsonForm
                              ref={(ref) => (formRefs.current[key] = ref)}
                              schema={{
                                type: prop.type,
                                properties: prop.properties,
                                description: prop.description,
                                items: prop.items,
                              }}
                              value={
                                (params[key] as JsonValue) ??
                                generateDefaultValue(prop)
                              }
                              onChange={(newValue: JsonValue) => {
                                setParams({
                                  ...params,
                                  [key]: newValue,
                                });
                                // Check validation after a short delay to allow form to update
                                setTimeout(checkValidationErrors, 100);
                              }}
                            />
                          </div>
                        ) : prop.type === "number" ||
                          prop.type === "integer" ? (
                          <Input
                            type="number"
                            id={key}
                            name={key}
                            placeholder={prop.description}
                            value={
                              params[key] === undefined
                                ? ""
                                : String(params[key])
                            }
                            onChange={(e) => {
                              const value = e.target.value;
                              if (value === "") {
                                // Field cleared - set to undefined
                                setParams({
                                  ...params,
                                  [key]: undefined,
                                });
                              } else {
                                // Field has value - try to convert to number, but store input either way
                                const num = Number(value);
                                if (!isNaN(num)) {
                                  setParams({
                                    ...params,
                                    [key]: num,
                                  });
                                } else {
                                  // Store invalid input as string - let server validate
                                  setParams({
                                    ...params,
                                    [key]: value,
                                  });
                                }
                              }
                            }}
                            className="mt-1"
                          />
                        ) : (
                          <div className="mt-1">
                            <DynamicJsonForm
                              ref={(ref) => (formRefs.current[key] = ref)}
                              schema={{
                                type: prop.type,
                                properties: prop.properties,
                                description: prop.description,
                                items: prop.items,
                              }}
                              value={params[key] as JsonValue}
                              onChange={(newValue: JsonValue) => {
                                setParams({
                                  ...params,
                                  [key]: newValue,
                                });
                                // Check validation after a short delay to allow form to update
                                setTimeout(checkValidationErrors, 100);
                              }}
                            />
                          </div>
                        )}
                      </div>
                    );
                  },
                )}
                <div className="pb-4">
                  <div className="flex items-center justify-between mb-2">
                    <h4 className="text-sm font-semibold">Meta:</h4>
                    <Button
                      size="sm"
                      variant="outline"
                      className="h-6 px-2"
                      onClick={() =>
                        setMetaEntries((prev) => [
                          ...prev,
                          {
                            id:
                              (
                                globalThis as unknown as {
                                  crypto?: { randomUUID?: () => string };
                                }
                              ).crypto?.randomUUID?.() ||
                              Math.random().toString(36).slice(2),
                            key: "",
                            value: "",
                          },
                        ])
                      }
                    >
                      Add Pair
                    </Button>
                  </div>
                  {metaEntries.length === 0 ? (
                    <p className="text-xs text-muted-foreground">
                      No meta pairs.
                    </p>
                  ) : (
                    <div className="space-y-2">
                      {metaEntries.map((entry, index) => (
                        <div
                          key={entry.id}
                          className="flex items-center gap-2 w-full"
                        >
                          <Label
                            htmlFor={`meta-key-${entry.id}`}
                            className="text-xs shrink-0"
                          >
                            Key
                          </Label>
                          <Input
                            id={`meta-key-${entry.id}`}
                            value={entry.key}
                            placeholder="e.g. requestId"
                            onChange={(e) => {
                              const value = e.target.value;
                              setMetaEntries((prev) =>
                                prev.map((m, i) =>
                                  i === index ? { ...m, key: value } : m,
                                ),
                              );
                            }}
                            className="h-8 flex-1"
                          />
                          <Label
                            htmlFor={`meta-value-${entry.id}`}
                            className="text-xs shrink-0"
                          >
                            Value
                          </Label>
                          <Input
                            id={`meta-value-${entry.id}`}
                            value={entry.value}
                            placeholder="e.g. 12345"
                            onChange={(e) => {
                              const value = e.target.value;
                              setMetaEntries((prev) =>
                                prev.map((m, i) =>
                                  i === index ? { ...m, value } : m,
                                ),
                              );
                            }}
                            className="h-8 flex-1"
                          />
                          <Button
                            size="sm"
                            variant="ghost"
                            className="h-8 w-8 p-0 ml-auto shrink-0"
                            onClick={() =>
                              setMetaEntries((prev) =>
                                prev.filter((_, i) => i !== index),
                              )
                            }
                            aria-label={`Remove meta pair ${index + 1}`}
                          >
                            -
                          </Button>
                        </div>
                      ))}
                    </div>
                  )}
                </div>
                {selectedTool.outputSchema && (
                  <div className="bg-gray-50 dark:bg-gray-900 p-3 rounded-lg">
                    <div className="flex items-center justify-between mb-2">
                      <h4 className="text-sm font-semibold">Output Schema:</h4>
                      <Button
                        size="sm"
                        variant="ghost"
                        onClick={() =>
                          setIsOutputSchemaExpanded(!isOutputSchemaExpanded)
                        }
                        className="h-6 px-2"
                      >
                        {isOutputSchemaExpanded ? (
                          <>
                            <ChevronUp className="h-3 w-3 mr-1" />
                            Collapse
                          </>
                        ) : (
                          <>
                            <ChevronDown className="h-3 w-3 mr-1" />
                            Expand
                          </>
                        )}
                      </Button>
                    </div>
                    <div
                      className={`transition-all ${
                        isOutputSchemaExpanded
                          ? ""
                          : "max-h-[8rem] overflow-y-auto"
                      }`}
                    >
                      <JsonView data={selectedTool.outputSchema} />
                    </div>
                  </div>
                )}
                {selectedTool &&
                  hasMeta(selectedTool) &&
                  selectedTool._meta && (
                    <div className="bg-gray-50 dark:bg-gray-900 p-3 rounded-lg">
                      <div className="flex items-center justify-between mb-2">
                        <h4 className="text-sm font-semibold">Meta Schema:</h4>
                        <Button
                          size="sm"
                          variant="ghost"
                          onClick={() => setIsMetaExpanded(!isMetaExpanded)}
                          className="h-6 px-2"
                        >
                          {isMetaExpanded ? (
                            <>
                              <ChevronUp className="h-3 w-3 mr-1" />
                              Collapse
                            </>
                          ) : (
                            <>
                              <ChevronDown className="h-3 w-3 mr-1" />
                              Expand
                            </>
                          )}
                        </Button>
                      </div>
                      <div
                        className={`transition-all ${
                          isMetaExpanded ? "" : "max-h-[8rem] overflow-y-auto"
                        }`}
                      >
                        <JsonView data={selectedTool._meta} />
                      </div>
                    </div>
                  )}
<<<<<<< HEAD
                <Button
                  onClick={async () => {
                    try {
                      setIsToolRunning(true);
                      const meta = metaEntries.reduce<Record<string, unknown>>(
                        (acc, { key, value }) => {
                          if (key.trim() !== "") acc[key] = value;
                          return acc;
                        },
                        {},
                      );
                      await callTool(
                        selectedTool.name,
                        params,
                        Object.keys(meta).length ? meta : undefined,
                      );
                    } finally {
                      setIsToolRunning(false);
                    }
                  }}
                  disabled={isToolRunning}
                >
                  {isToolRunning ? (
                    <>
                      <Loader2 className="w-4 h-4 mr-2 animate-spin" />
                      Running...
                    </>
                  ) : (
                    <>
                      <Send className="w-4 h-4 mr-2" />
                      Run Tool
                    </>
                  )}
                </Button>
=======
                <div className="flex gap-2">
                  <Button
                    onClick={async () => {
                      // Validate JSON inputs before calling tool
                      if (checkValidationErrors()) return;

                      try {
                        setIsToolRunning(true);
                        await callTool(selectedTool.name, params);
                      } finally {
                        setIsToolRunning(false);
                      }
                    }}
                    disabled={isToolRunning || hasValidationErrors}
                  >
                    {isToolRunning ? (
                      <>
                        <Loader2 className="w-4 h-4 mr-2 animate-spin" />
                        Running...
                      </>
                    ) : (
                      <>
                        <Send className="w-4 h-4 mr-2" />
                        Run Tool
                      </>
                    )}
                  </Button>
                  <Button
                    onClick={async () => {
                      try {
                        navigator.clipboard.writeText(
                          JSON.stringify(params, null, 2),
                        );
                        setCopied(true);
                      } catch (error) {
                        toast({
                          title: "Error",
                          description: `There was an error copying input to the clipboard: ${error instanceof Error ? error.message : String(error)}`,
                          variant: "destructive",
                        });
                      }
                    }}
                  >
                    {copied ? (
                      <CheckCheck className="h-4 w-4 mr-2 dark:text-green-700 text-green-600" />
                    ) : (
                      <Copy className="h-4 w-4 mr-2" />
                    )}
                    Copy Input
                  </Button>
                </div>
>>>>>>> 901d10c0
                <ToolResults
                  toolResult={toolResult}
                  selectedTool={selectedTool}
                  resourceContent={resourceContent}
                  onReadResource={onReadResource}
                />
              </div>
            ) : (
              <Alert>
                <AlertDescription>
                  Select a tool from the list to view its details and run it
                </AlertDescription>
              </Alert>
            )}
          </div>
        </div>
      </div>
    </TabsContent>
  );
};

export default ToolsTab;<|MERGE_RESOLUTION|>--- conflicted
+++ resolved
@@ -70,11 +70,9 @@
   const [isToolRunning, setIsToolRunning] = useState(false);
   const [isOutputSchemaExpanded, setIsOutputSchemaExpanded] = useState(false);
   const [isMetaExpanded, setIsMetaExpanded] = useState(false);
-<<<<<<< HEAD
   const [metaEntries, setMetaEntries] = useState<
     { id: string; key: string; value: string }[]
   >([]);
-=======
   const [hasValidationErrors, setHasValidationErrors] = useState(false);
   const formRefs = useRef<Record<string, DynamicJsonFormRef | null>>({});
   const { toast } = useToast();
@@ -88,7 +86,6 @@
     setHasValidationErrors(errors);
     return errors;
   };
->>>>>>> 901d10c0
 
   useEffect(() => {
     const params = Object.entries(
@@ -473,7 +470,6 @@
                       </div>
                     </div>
                   )}
-<<<<<<< HEAD
                 <Button
                   onClick={async () => {
                     try {
@@ -508,7 +504,6 @@
                     </>
                   )}
                 </Button>
-=======
                 <div className="flex gap-2">
                   <Button
                     onClick={async () => {
@@ -560,7 +555,6 @@
                     Copy Input
                   </Button>
                 </div>
->>>>>>> 901d10c0
                 <ToolResults
                   toolResult={toolResult}
                   selectedTool={selectedTool}
